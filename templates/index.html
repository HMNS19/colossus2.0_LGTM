{% extends 'base.html' %}

{% block title %}GreenGrids - Home{% endblock %}

{% block content %}
<section id="hero-section" class="relative h-screen bg-cover bg-center flex items-center bg-dark-green">
    <div class="absolute inset-0 bg-black bg-opacity-50"></div>
    <div class="container mx-auto px-4 relative z-10 ml-[10%] md:ml-24">
        <div class="max-w-xl">
            <h1 class="text-4xl md:text-5xl lg:text-6xl font-bold text-white leading-tight mb-6">
<<<<<<< HEAD
                HI<br>URBAN HEAT,<br>DO YOU?
=======
                MAPPING HEAT.<br>PLANTING HOPE.
>>>>>>> d719d9f5
            </h1>
            <p class="text-xl text-white mb-8 max-w-lg">
                The GreenGrids is a Python-based solution designed to tackle urban heat islands. It leverages satellite heatmaps, road and rooftop data, and environmental insights to pinpoint overheated zones in cities.
            </p>
            <a href="{{ url_for('map') }}" class="inline-block bg-secondary-green hover:bg-primary-green text-white font-bold uppercase py-4 px-8 rounded-lg shadow-lg transform hover:scale-105 transition-all duration-300 ease-in-out tracking-wide relative overflow-hidden group">
                <span class="relative z-10">MY GREEN MAP</span>
                <span class="absolute inset-0 bg-gradient-to-r from-primary-green to-secondary-green opacity-0 group-hover:opacity-100 transition-opacity duration-300"></span>
            </a>
        </div>
    </div>
</section>

<section class="section features bg-light-grey py-20">
    <div class="container mx-auto px-4">
        <h2 class="text-3xl md:text-4xl font-bold text-center mb-10 relative">
            NEW SOLUTIONS OF CURRENT PROBLEMS
            <span class="absolute bottom-0 left-1/2 transform -translate-x-1/2 w-16 h-1 bg-secondary-green mt-4"></span>
        </h2>
        <p class="text-lg text-center max-w-4xl mx-auto mb-12">The GreenGrids is a service that quickly delivers comprehensive information about urban heat islands and recommends strategic greening interventions, such as tree planting. The goal is to make cities cooler, greener, and more livable by guiding urban planning efforts with data-driven insights.</p>

        <div class="grid grid-cols-1 md:grid-cols-3 gap-8">
            <div class="bg-white rounded-lg overflow-hidden shadow-md hover:shadow-xl transition-shadow duration-300 transform hover:-translate-y-1 duration-300">
                <img src="{{ url_for('static', filename='img/feature1.jpg') }}" alt="Heat Mapping" class="w-full h-48 object-cover">
                <div class="p-6">
                    <h3 class="text-xl font-bold mb-3 text-dark-green">Heat Mapping</h3>
                    <p class="text-gray-700">Identify urban heat islands and high-temperature zones in cities using satellite thermal imaging and environmental data.</p>
                </div>
            </div>
            <div class="bg-white rounded-lg overflow-hidden shadow-md hover:shadow-xl transition-shadow duration-300 transform hover:-translate-y-1 duration-300">
                <img src="{{ url_for('static', filename='img/feature2.jpg') }}" alt="Strategic Greening" class="w-full h-48 object-cover">
                <div class="p-6">
                    <h3 class="text-xl font-bold mb-3 text-dark-green">Strategic Greening</h3>
                    <p class="text-gray-700">Get data-driven recommendations for tree planting and green space development to maximize cooling impact.</p>
                </div>
            </div>
            <div class="bg-white rounded-lg overflow-hidden shadow-md hover:shadow-xl transition-shadow duration-300 transform hover:-translate-y-1 duration-300">
                <img src="{{ url_for('static', filename='img/feature3.jpg') }}" alt="Urban Planning" class="w-full h-48 object-cover">
                <div class="p-6">
                    <h3 class="text-xl font-bold mb-3 text-dark-green">Urban Planning</h3>
                    <p class="text-gray-700">Guide urban development with insights that improve city livability, sustainability, and climate resilience.</p>
                </div>
            </div>
        </div>
    </div>
</section>

<section class="py-20 bg-white">
    <div class="container mx-auto px-4">
        <h2 class="text-3xl md:text-4xl font-bold text-center mb-10 relative">
            THE INFORMATION THAT YOU NEED
            <span class="absolute bottom-0 left-1/2 transform -translate-x-1/2 w-16 h-1 bg-secondary-green mt-4"></span>
        </h2>
        <div class="grid grid-cols-1 md:grid-cols-2 lg:grid-cols-4 gap-8 mt-12">
            <div class="text-center">
                <img src="{{ url_for('static', filename='img/icon1.svg') }}" alt="Heat Zone Location" class="w-16 h-16 mx-auto mb-4">
                <h3 class="text-xl font-bold mb-2 text-dark-green">Heat Zone Location</h3>
                <p class="text-gray-700">Precise mapping of urban heat islands and hot spots throughout the city.</p>
            </div>
            <div class="text-center">
                <img src="{{ url_for('static', filename='img/icon2.svg') }}" alt="Temperature Analysis" class="w-16 h-16 mx-auto mb-4">
                <h3 class="text-xl font-bold mb-2 text-dark-green">Temperature Analysis</h3>
                <p class="text-gray-700">Detailed temperature data showing variations across different urban areas.</p>
            </div>
            <div class="text-center">
                <img src="{{ url_for('static', filename='img/icon3.svg') }}" alt="Cooling Potential" class="w-16 h-16 mx-auto mb-4">
                <h3 class="text-xl font-bold mb-2 text-dark-green">Cooling Potential</h3>
                <p class="text-gray-700">Assessment of each area's potential for temperature reduction through greening.</p>
            </div>
            <div class="text-center">
                <img src="{{ url_for('static', filename='img/icon4.svg') }}" alt="Tree Recommendations" class="w-16 h-16 mx-auto mb-4">
                <h3 class="text-xl font-bold mb-2 text-dark-green">Tree Recommendations</h3>
                <p class="text-gray-700">Specific suggestions for tree species and planting locations for maximum impact.</p>
            </div>
        </div>
    </div>
</section>

<section class="py-20 bg-light-grey">
    <div class="container mx-auto px-4">
        <h2 class="text-3xl md:text-4xl font-bold text-center mb-10 relative">
            WHEREVER YOU ARE, GREEN SPACES ARE IMPORTANT
            <span class="absolute bottom-0 left-1/2 transform -translate-x-1/2 w-16 h-1 bg-secondary-green mt-4"></span>
        </h2>
        <div class="grid grid-cols-1 md:grid-cols-3 gap-8 mt-12">
            <div class="bg-white rounded-lg shadow-md p-8 hover:shadow-xl transition-shadow duration-300">
                <h3 class="text-2xl font-bold mb-4 text-dark-green">THE CITY</h3>
                <p class="text-gray-700 mb-4">The foundation for managing urban heat in city areas is to gain knowledge about temperature distribution and identify critical hot spots. The tools we offer can be used to perform area-wide thermal analysis or be used for detailed neighborhood assessments.</p>
                <p class="text-gray-700">An unquestionable advantage of the GreenGrids is that it can be used to identify and monitor individual heat islands that pose a threat to public health, or to conduct citywide analyses, e.g., to build a climate change adaptation strategy or to determine the direction of development and green investments in the city.</p>
            </div>
            <div class="bg-white rounded-lg shadow-md p-8 hover:shadow-xl transition-shadow duration-300">
                <h3 class="text-2xl font-bold mb-4 text-dark-green">INFRASTRUCTURE</h3>
                <p class="text-gray-700 mb-4">Trees have a positive impact on living conditions in urban areas. They reduce noise and pollution and regulate the air temperature and humidity. Strategic tree placement around infrastructure can significantly reduce cooling costs and improve resident comfort.</p>
                <p class="text-gray-700">With the GreenGrids, you can accurately assess the spatial relationship between heat zones and infrastructure and take action to improve thermal comfort and energy efficiency in buildings and public spaces.</p>
            </div>
            <div class="bg-white rounded-lg shadow-md p-8 hover:shadow-xl transition-shadow duration-300">
                <h3 class="text-2xl font-bold mb-4 text-dark-green">NATURAL ENVIRONMENT</h3>
                <p class="text-gray-700 mb-4">The trees have economic, protective, recreational, and landscape functions. They also provide many ecosystem services. They mitigate the negative effects of climate change, produce vital oxygen, and store CO2.</p>
                <p class="text-gray-700">Whether we are talking about individual trees, stands, natural forests, or commercial forests, it is important to monitor the performance of trees. This provides useful knowledge for the sustainable management of the areas where they grow.</p>
            </div>
        </div>
    </div>
</section>

<section class="bg-light-grey py-20">
    <div class="container mx-auto px-4">
        <h2 class="text-3xl md:text-4xl font-bold text-center mb-6">Ready to make your city cooler and greener?</h2>
        <p class="text-xl text-center mb-10 max-w-3xl mx-auto">Get started with our GreenGrids today and transform your city planning with data-driven insights.</p>
        <div class="text-center">
            <a href="{{ url_for('contact') }}" class="inline-block bg-secondary-green hover:bg-primary-green text-white font-bold uppercase py-4 px-8 rounded-lg shadow-lg transform hover:scale-105 transition-all duration-300 ease-in-out tracking-wide relative overflow-hidden group">
                <span class="relative z-10">CONTACT US</span>
                <span class="absolute inset-0 bg-gradient-to-r from-primary-green to-secondary-green opacity-0 group-hover:opacity-100 transition-opacity duration-300"></span>
            </a>
        </div>
    </div>
</section>
{% endblock %}

{% block extra_js %}
<script>
    document.addEventListener('DOMContentLoaded', function() {
        const heroSection = document.getElementById('hero-section');
        if (heroSection) {
            heroSection.style.backgroundImage = "url('{{ url_for('static', filename='img/bgimage.jpeg') }}')";
        }
    });
</script>
{% endblock %}<|MERGE_RESOLUTION|>--- conflicted
+++ resolved
@@ -8,11 +8,7 @@
     <div class="container mx-auto px-4 relative z-10 ml-[10%] md:ml-24">
         <div class="max-w-xl">
             <h1 class="text-4xl md:text-5xl lg:text-6xl font-bold text-white leading-tight mb-6">
-<<<<<<< HEAD
-                HI<br>URBAN HEAT,<br>DO YOU?
-=======
                 MAPPING HEAT.<br>PLANTING HOPE.
->>>>>>> d719d9f5
             </h1>
             <p class="text-xl text-white mb-8 max-w-lg">
                 The GreenGrids is a Python-based solution designed to tackle urban heat islands. It leverages satellite heatmaps, road and rooftop data, and environmental insights to pinpoint overheated zones in cities.
